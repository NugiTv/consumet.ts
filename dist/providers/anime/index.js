"use strict";
var __importDefault = (this && this.__importDefault) || function (mod) {
    return (mod && mod.__esModule) ? mod : { "default": mod };
};
Object.defineProperty(exports, "__esModule", { value: true });
const gogoanime_1 = __importDefault(require("./gogoanime"));
const _9anime_1 = __importDefault(require("./9anime"));
const animepahe_1 = __importDefault(require("./animepahe"));
const zoro_1 = __importDefault(require("./zoro"));
const animefox_1 = __importDefault(require("./animefox"));
const anify_1 = __importDefault(require("./anify"));
const crunchyroll_1 = __importDefault(require("./crunchyroll"));
const bilibili_1 = __importDefault(require("./bilibili"));
const marin_1 = __importDefault(require("./marin"));
const animesaturn_1 = __importDefault(require("./animesaturn"));
exports.default = {
    Gogoanime: gogoanime_1.default,
    NineAnime: _9anime_1.default,
    AnimePahe: animepahe_1.default,
    Zoro: zoro_1.default,
    AnimeFox: animefox_1.default,
<<<<<<< HEAD
    Enime: enime_1.default,
=======
    Anify: anify_1.default,
>>>>>>> fde1a969
    Crunchyroll: crunchyroll_1.default,
    Bilibili: bilibili_1.default,
    Marin: marin_1.default,
    AnimeSaturn: animesaturn_1.default,
};
//# sourceMappingURL=index.js.map<|MERGE_RESOLUTION|>--- conflicted
+++ resolved
@@ -19,11 +19,7 @@
     AnimePahe: animepahe_1.default,
     Zoro: zoro_1.default,
     AnimeFox: animefox_1.default,
-<<<<<<< HEAD
-    Enime: enime_1.default,
-=======
     Anify: anify_1.default,
->>>>>>> fde1a969
     Crunchyroll: crunchyroll_1.default,
     Bilibili: bilibili_1.default,
     Marin: marin_1.default,
