--- conflicted
+++ resolved
@@ -31,16 +31,12 @@
         "cheerio": "^1.0.0-rc.11"
     },
     "devDependencies": {
-<<<<<<< HEAD
         "@types/crypto-js": "^4.1.1",
         "@types/node": "^17.0.35",
         "crypto-js": "^4.1.1",
-=======
         "@types/jest": "^28.1.0",
-        "@types/node": "^17.0.35",
         "jest": "^28.1.0",
         "ts-jest": "^28.0.4",
->>>>>>> 95176e8b
         "typescript": "^4.6.4"
     }
 }